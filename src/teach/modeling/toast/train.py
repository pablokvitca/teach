import logging

from pytorch_lightning import Trainer

from teach.inference.actions import all_agent_actions
from teach.logger import create_logger
from teach.modeling.toast.NaiveDataModule import NaiveDataModule
from teach.modeling.toast.NaiveMultimodalModel import NaiveMultiModalModel

logger = create_logger(__name__, level=logging.INFO)


def does_model_exist(model_load_path):
    return False  # TODO: implement


def load_or_create_model(model_load_path):
    # TODO: implement loading
    if model_load_path is not None:
        if does_model_exist(model_load_path):
            logger.info(f"Loading model from {model_load_path}.")
        else:
            logger.info(f"Could not find model to load at {model_load_path}. Creating new model.")
    return NaiveMultiModalModel(
        [
            {"in_channels": 3, "out_channels": 32, "kernel_size": 11, "stride": 3},
            {"in_channels": 32, "out_channels": 64, "kernel_size": 7},
            {"in_channels": 64, "out_channels": 8, "kernel_size": 5}
        ],  # image_conv_kwargs
        [(30752, 512), (512, 128), (128, 16)],  # image_hidden_layer_sizes
        300,  # text_word_vec_size
        100,  # text_input_words
        [128, 16],  # text_hidden_layer_sizes
        100 * len(all_agent_actions),  # prev_actions_input_size
        [128, 32],  # prev_actions_hidden_layer_sizes
        [64, 32],  # combination_hidden_layers_size
        len(all_agent_actions)  # output_layer_size
    )


def main(data_folder_path, wv2_path, model_checkpoints_path):
    model_load_path = None
    # data_folder_path = '/Volumes/Extreme SSD/teach-dataset/'
    data_folder_path = "/home/sethsclass/teach-dataset/"

    logger.info(f"loading from path: {data_folder_path}")

    naive_datamodule = NaiveDataModule(
        data_folder_path,
        32,  # batch_size,
        x_text_pad_length=100,
        x_prev_action_pad_length=100,
        use_small_dataset=True
    )
    naive_datamodule.setup("fit")
    naive_datamodule.setup("validate")
    logger.info("train and valid have been setup")

    # create/load model
    model = load_or_create_model(model_load_path)
    logger.info("model loaded")

<<<<<<< HEAD
    checkpoint_callback = ModelCheckpoint(dirpath="my/path/", save_top_k=2, monitor="val_loss")
    # trainer = Trainer(accelerator="cpu", auto_lr_find=True)
    trainer = Trainer(
            accelerator="gpu", gpus=[0], 
            auto_lr_find=True,
            track_grad_norm=2
    )
    
=======
    trainer = Trainer(
        accelerator="cpu",
        # accelerator="gpu", gpus=[0],
        auto_lr_find=True,
        track_grad_norm=2
    )
>>>>>>> e254db10
    logger.info("trainer created")

    logger.info("Tuning training hyperparameters")
    trainer.tune(model, datamodule=naive_datamodule)
    logger.info(f"Trainer tuned. LR: {model.learning_rate}")

    logger.info("Fitting model...")
    trainer.fit(
        model=model,
        datamodule=naive_datamodule
    )

    logger.info("Done!")


if __name__ == "__main__":
    assert len(sys.argv) == 3
    data_folder_path, wv2_path, model_checkpoints_path = sys.argv.split("")
    main(data_folder_path, wv2_path, model_checkpoints_path)<|MERGE_RESOLUTION|>--- conflicted
+++ resolved
@@ -60,23 +60,13 @@
     model = load_or_create_model(model_load_path)
     logger.info("model loaded")
 
-<<<<<<< HEAD
     checkpoint_callback = ModelCheckpoint(dirpath="my/path/", save_top_k=2, monitor="val_loss")
-    # trainer = Trainer(accelerator="cpu", auto_lr_find=True)
-    trainer = Trainer(
-            accelerator="gpu", gpus=[0], 
-            auto_lr_find=True,
-            track_grad_norm=2
-    )
-    
-=======
     trainer = Trainer(
         accelerator="cpu",
         # accelerator="gpu", gpus=[0],
         auto_lr_find=True,
         track_grad_norm=2
     )
->>>>>>> e254db10
     logger.info("trainer created")
 
     logger.info("Tuning training hyperparameters")
